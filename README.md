# Professional Services
Common solutions and tools developed by Google Cloud's Professional Services team.

[![Open in Cloud Shell](http://gstatic.com/cloudssh/images/open-btn.svg)](https://console.cloud.google.com/cloudshell/editor?cloudshell_git_repo=https%3A%2F%2Fgithub.com%2FGoogleCloudPlatform%2Fprofessional-services.git)

## Examples
The examples folder contains example solutions across a variety of Google Cloud Platform products. Use these solutions as a reference for your own or extend them to fit your particular use case.

<<<<<<< HEAD
* [BigQuery Audit Log](examples/bigquery-audit-log) - Solution to help audit BigQuery usage using Data Studio for visualization and a sample SQL script to query the back-end data source consisting of audit logs.
* [BigQuery Billing Dashboard](examples/bigquery-billing-dashboard) - Solution to help displaying billing info using Data Studio for visualization and a sample SQL script to query the back-end billing export table in BigQuery.
=======
* [BigQuery Audit Log Dashboard](examples/bigquery-audit-log) - Solution to help audit BigQuery usage using Data Studio for visualization and a sample SQL script to query the back-end data source consisting of audit logs.
>>>>>>> 28958c3a
* [BigQuery Cross Project Slot Monitoring](examples/bigquery-cross-project-slot-monitoring) - Solution to help monitoring slot utilization across multiple projects, while breaking down allocation per project.
* [BigQuery Group Sync For Row Level Access](examples/bigquery-row-access-groups) - Sample code to synchronize group membership from G Suite/Cloud Identity into BigQuery and join that with your data to control access at row level.
* [BigQuery Pipeline Utility](tools/bqpipeline)  - Python utility class for defining data pipelines in BigQuery.
* [Bigtable Dataflow Cyptocurrencies Exchange RealTime Example](examples/cryptorealtime) - Apache Beam example that reads from the Crypto Exchanges WebSocket API as Google Cloud Dataflow pipeline and saves the feed in Google Cloud Bigtable. Real time visualization and query examples from GCP Bigtable running on Flask server are included.
* [Cloud Composer Examples](examples/cloud-composer-examples) - Examples of using Cloud Composer, GCP's managed Apache Airflow service.
* [Cloud Function VM Delete Event Handler Example](examples/gcf-pubsub-vm-delete-event-handler) - Solution to automatically delete A records in Cloud DNS when a VM is deleted.  This solution implements a [Google Cloud Function][gcf] [Background Function][gcf-bg] triggered on `compute.instances.delete` events published through [Stackdriver Logs Export][logs-export].
* [Cloud SQL Custom Metric](examples/cloud-sql-custom-metric) - An example of creating a Stackdriver custom metric monitoring Cloud SQL Private Services IP consumption.
* [CloudML Bank Marketing](examples/cloudml-bank-marketing) - Notebook for creating a classification model for marketing using CloudML.
* [CloudML Bee Health Detection](examples/cloudml-bee-health-detection) - Detect if a bee is unhealthy based on an image of it and its subspecies.
* [CloudML Churn Prediction](examples/cloudml-churn-prediction) - Predict users' propensity to churn using Survival Analysis.
* [CloudML Deep Collaborative Filtering](examples/cloudml-collaborative-filtering) - Recommend songs given either a user or song.
* [CloudML Energy Price Forecasting](examples/cloudml-energy-price-forecasting) - Predicting the future energy price based on historical price and weather.
* [CloudML Fraud Detection](examples/cloudml-fraud-detection) - Fraud detection model for credit-cards transactions.
* [CloudML Sentiment Analysis](examples/cloudml-sentiment-analysis) - Sentiment analysis for movie reviews using TensorFlow `RNNEstimator`.
* [CloudML Scikit-learn Pipeline](examples/cloudml-sklearn-pipeline) - This is a example for building a scikit-learn-based machine learning pipeline trainer that can be run on AI Platform. The pipeline can be trained locally or remotely on AI platform. The trained model can be further deployed on AI platform to serve online traffic.
* [CloudML TensorFlow Profiling](examples/tensorflow-profiling-examples) - TensorFlow profiling examples for training models with CloudML
* [Data Generator](examples/dataflow-data-generator) - Generate random data with a custom schema at scale for integration tests or demos.
* [Dataflow BigQuery Transpose Example](examples/dataflow-bigquery-transpose) - An example pipeline to transpose/pivot/rotate a BigQuery table.
* [Dataflow Elasticsearch Indexer](examples/dataflow-elasticsearch-indexer) - An example pipeline that demonstrates the process of reading JSON documents from Cloud Pub/Sub, enhancing the document using metadata stored in Cloud Bigtable and indexing those documents into [Elasticsearch](https://www.elastic.co/).
* [Dataflow Python Examples](examples/dataflow-python-examples) - Various ETL examples using the Dataflow Python SDK.
* [Dataflow Scala Example: Kafka2Avro](examples/dataflow-scala-kafka2avro) - Example to read objects from Kafka, and persist them encoded in Avro in Google Cloud Storage, using Dataflow with SCIO.
* [Dataflow Streaming Benchmark](examples/dataflow-streaming-benchmark) - Utility to publish randomized fake JSON messages to a Cloud Pub/Sub topic at a configured QPS.
* [Dataflow Template Pipelines](https://github.com/GoogleCloudPlatform/DataflowTemplates) - Pre-implemented Dataflow template pipelines for solving common data tasks on Google Cloud Platform.
* [Dataproc Persistent History Server for Ephemeral Clusters](examples/dataproc-persistent-history-server) - Example of writing logs from an ephemeral cluster to GCS and using a separate single node cluster to look at Spark and YARN History UIs.
* [DLP API Examples](examples/dlp) - Examples of the DLP API usage.
* [GCE Access to Google AdminSDK ](examples/gce-to-adminsdk) - Example to help manage access to Google's AdminSDK using GCE's service account identity
* [Home Appliance Status Monitoring from Smart Power Readings](examples/e2e-home-appliance-status-monitoring) - An end-to-end demo system featuring a suite of Google Cloud Platform products such as IoT Core, ML Engine, BigQuery, etc.
* [IoT Nirvana](examples/iot-nirvana) - An end-to-end Internet of Things architecture running on Google Cloud Platform.
* [Kubeflow Pipelines Sentiment Analysis](examples/kubeflow-pipelines-sentiment-analysis) - Create a Kubeflow Pipelines component and pipelines to analyze sentiment for New York Times front page headlines using Cloud Dataflow (Apache Beam Java) and Cloud Natural Language API.
* [Kubeflow Fairing Example](examples/kubeflow-fairing-example) - Provided three notebooks to demonstrate the usage of Kubeflow Faring to train machine learning jobs (Scikit-Learn, XGBoost, Tensorflow) locally or in the Cloud (AI platform training or Kubeflow cluster).
* [Python CI/CD with Cloud Builder and CSR](examples/python-cicd-with-cloudbuilder) - Example that uses Cloud Builder and Cloud Source Repositories to automate testing and linting.
* [Pub/Sub Client Batching Example](examples/pubsub-publish-avro-example) - Batching in Pub/Sub's Java client API.
* [QAOA](examples/qaoa) - Examples of parsing a max-SAT problem in a proprietary format.
* [Redis Cluster on GKE Example](examples/redis-cluster-gke) - Deploying Redis cluster on GKE.
* [Spinnaker](examples/spinnaker) - Example pipelines for a Canary / Production deployment process.
* [Uploading files directly to Google Cloud Storage by using Signed URL](examples/direct-upload-to-gcs) - Example architecture to enable uploading files directly to GCS by using [Signed URL](https://cloud.google.com/storage/docs/access-control/signed-urls).

## Tools
The tools folder contains ready-made utilities which can simpilfy Google Cloud Platform usage.

* [Agile Machine Learning API](tools/agile-machine-learning-api) - A web application which provides the ability to train and deploy ML models on Google Cloud Machine Learning Engine, and visualize the predicted results using LIME through simple post request.
* [Apache Beam Client Throttling](tools/apachebeam-throttling) - A library that can be used to limit the number of requests from an Apache Beam pipeline to an external service. It buffers requests to not overload the external service and activates client-side throttling when the service starts rejecting requests due to out of quota errors.
* [AssetInventory](tools/asset-inventory) - Import Cloud Asset Inventory resourcs into BigQuery.
* [BigQuery Discount Per-Project Attribution](tools/kunskap) - A tool that automates the generation of a BigQuery table that uses existing exported billing data, by attributing both CUD and SUD charges on a per-project basis.
* [BigQuery Query Plan Exporter](tools/bigquery-query-plan-exporter) - Command line utility for exporting BigQuery query plans in a given date range.
* [BigQuery Query Plan Visualizer](tools/bq-visualizer) - A web application which provides the ability to visualise the execution stages of BigQuery query plans to aid in the optimization of queries.
* [CloudConnect](tools/cloudconnect) - A package that automates the setup of dual VPN tunnels between AWS and GCP.
* [Cloudera Parcel GCS Connector](tools/cloudera-parcel-gcsconnector) - This script helps you create a Cloudera parcel that includes Google Cloud Storage connector. The parcel can be deployed on a Cloudera managed cluster. This script helps you create a Cloudera parcel that includes Google Cloud Storage connector. The parcel can be deployed on a Cloudera managed cluster.
* [Cloud AI Vision Utilities](tools/cloud-vision-utils) - This is an installable
  Python package that provides support tools for Cloud AI Vision. Currently
  there are a few scripts for generating an AutoML Vision dataset CSV file from
  either raw images or image annotation files in PASCAL VOC format.
* [DNS Sync](tools/dns-sync) - Sync a Cloud DNS zone with GCE resources. Instances and load balancers are added to the cloud DNS zone as they start from compute_engine_activity log events sent from a pub/sub push subscription. Can sync multiple projects to a single Cloud DNS zone.
* [GCE Quota Sync](tools/gce-quota-sync) - A tool that fetches resource quota usage from the GCE API and synchronizes it to Stackdriver as a custom metric, where it can be used to define automated alerts.
* [GCP Architecture Visualizer](/tools/gcp-arch-viz) - A tool that takes CSV output from a Forseti Inventory scan and draws out a dynamic hierarchical tree diagram of org -> folders -> projects -> gcp_resources using the D3.js javascript library.
* [GCS Bucket Mover](tools/gcs-bucket-mover) - A tool to move user's bucket, including objects, metadata, and ACL, from one project to another.
* [GKE Billing Export](tools/gke-billing-export) - Google Kubernetes Engine fine grained billing export.
* [GSuite Exporter](tools/gsuite-exporter/) - A Python package that automates syncing Admin SDK APIs activity reports to a GCP destination. The module takes entries from the chosen Admin SDK API, converts them into the appropriate format for the destination, and exports them to a destination (e.g: Stackdriver Logging).
* [Hive to BigQuery](tools/hive-bigquery/) - A Python framework to migrate Hive table to BigQuery using Cloud SQL to keep track of the migration progress.
* [LabelMaker](tools/labelmaker) - A tool that reads key:value pairs from a json file and labels the running instance and all attached drives accordingly.
* [Maven Archetype Dataflow](tools/maven-archetype-dataflow) - A maven archetype which bootstraps a Dataflow project with common plugins pre-configured to help maintain high code quality.
* [Netblock Monitor](tools/netblock-monitor) - An Apps Script project that will automatically provide email notifications when changes are made to Google’s IP ranges.
* [Site Verification Group Sync](tools/site-verification-group-sync) - A tool to provision "verified owner" permissions (to create GCS buckets with custom dns) based on membership of a Google Group.


## Contributing
See the contributing [instructions](/CONTRIBUTING.md) to get started contributing.

## License
All solutions within this repository are provided under the [Apache 2.0](https://www.apache.org/licenses/LICENSE-2.0) license. Please see the [LICENSE](/LICENSE) file for more detailed terms and conditions.

## Disclaimer
This repository and its contents are not an official Google Product.

## Contact
Questions, issues, and comments should be directed to
[professional-services-oss@google.com](mailto:professional-services-oss@google.com).

[gcf]: https://cloud.google.com/functions/
[gcf-bg]: https://cloud.google.com/functions/docs/writing/background
[logs-export]: https://cloud.google.com/logging/docs/export/<|MERGE_RESOLUTION|>--- conflicted
+++ resolved
@@ -6,12 +6,9 @@
 ## Examples
 The examples folder contains example solutions across a variety of Google Cloud Platform products. Use these solutions as a reference for your own or extend them to fit your particular use case.
 
-<<<<<<< HEAD
-* [BigQuery Audit Log](examples/bigquery-audit-log) - Solution to help audit BigQuery usage using Data Studio for visualization and a sample SQL script to query the back-end data source consisting of audit logs.
+
+* [BigQuery Audit Log Dashboard](examples/bigquery-audit-log) - Solution to help audit BigQuery usage using Data Studio for visualization and a sample SQL script to query the back-end data source consisting of audit logs.
 * [BigQuery Billing Dashboard](examples/bigquery-billing-dashboard) - Solution to help displaying billing info using Data Studio for visualization and a sample SQL script to query the back-end billing export table in BigQuery.
-=======
-* [BigQuery Audit Log Dashboard](examples/bigquery-audit-log) - Solution to help audit BigQuery usage using Data Studio for visualization and a sample SQL script to query the back-end data source consisting of audit logs.
->>>>>>> 28958c3a
 * [BigQuery Cross Project Slot Monitoring](examples/bigquery-cross-project-slot-monitoring) - Solution to help monitoring slot utilization across multiple projects, while breaking down allocation per project.
 * [BigQuery Group Sync For Row Level Access](examples/bigquery-row-access-groups) - Sample code to synchronize group membership from G Suite/Cloud Identity into BigQuery and join that with your data to control access at row level.
 * [BigQuery Pipeline Utility](tools/bqpipeline)  - Python utility class for defining data pipelines in BigQuery.
